--- conflicted
+++ resolved
@@ -1,13 +1,8 @@
 import { promises as fs, readFile } from 'node:fs';
 import { basename, dirname, join } from 'path';
-<<<<<<< HEAD
 import { getFileSystem, llms } from '#agent/agentContextLocalStorage';
 import { logger } from '#o11y/logger';
 import { sophiaDirName } from '../appVars';
-=======
-import { getFileSystem, llms } from '#agent/agentContextLocalStorage.ts';
-import { logger } from '#o11y/logger.ts';
-import { sophiaDirName } from '../appVars.ts';
 
 /**
  * This module build summary documentation for a project/repository, to assist with searching in the repository.
@@ -19,7 +14,6 @@
  *
  * It's advisable to manually create the top level summary before running this.
  */
->>>>>>> af46dbff
 
 /** Summary documentation for a file/folder */
 export interface Summary {
@@ -86,26 +80,6 @@
 <file_contents>
 ${fileContents}
 </file_contents>
-<<<<<<< HEAD
-I want you to generate two summaries for the following file. 
-The first summary will be one sentence long. The second summary will be one paragraph long. Include key identifiers like exported class, interface.
-Respond ONLY with JSON in the format of this example
-{ 
-"sentence": "One sentence summary",
-"paragraph": "A single paragraph. Contains details on interesting implementation details and identifiers. Quite a few sentences long"
-}
-`.trim(),
-				)) as Summary;
-				doc.path = file;
-				logger.info(doc);
-				// Save the documentation summary files in a parallel directory structure under the .sophia/docs folder
-				await fs.mkdir(join(cwd, sophiaDirName, 'docs', dirname(file)), { recursive: true });
-				await fs.writeFile(join(cwd, sophiaDirName, 'docs', `${file}.json`), JSON.stringify(doc, null, 2));
-			} catch (e) {
-				logger.error(e, `Failed to write documentation for file ${file}`);
-			}
-		});
-=======
 
 Task: Generate concise and informative summaries for this file to be used as an index for searching the codebase.
 
@@ -140,7 +114,6 @@
 			logger.error(e, `Failed to write documentation for file ${file}`);
 		}
 	});
->>>>>>> af46dbff
 	const all: Promise<any>[] = [];
 	// Need a way to run in parallel, but then wait and re-try if hitting quotas
 	for (const op of docGenOperations) {
@@ -204,13 +177,8 @@
 	const fileNames = await fileSystem.listFilesInDirectory(folderPath);
 	const summaries: Summary[] = [];
 
-<<<<<<< HEAD
-	for (const file of files) {
-		const summaryPath = join(sophiaDirName, 'docs', folder, `${file}.json`);
-=======
 	for (const fileName of fileNames) {
 		const summaryPath = getSummaryFileName(join(folderPath, fileName));
->>>>>>> af46dbff
 		logger.info(`File summary path ${summaryPath}`);
 		try {
 			const summaryContent = await fs.readFile(summaryPath, 'utf-8');
