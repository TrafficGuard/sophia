import { use } from 'chai';
import { AgentLLMs, addCost, agentContext } from '#agent/agentContext';
import { CallerId } from '#llm/llmCallService/llmCallService';
import { CreateLlmResponse } from '#llm/llmCallService/llmRequestResponse';
import { logger } from '#o11y/logger';
import { withActiveSpan } from '#o11y/trace';
import { appContext } from '../../app';
import { BaseLLM } from '../base-llm';
import { GenerateTextOptions, combinePrompts, logTextGeneration } from '../llm';

export function mockLLMs(): AgentLLMs {
	return {
		easy: new MockLLM(),
		medium: new MockLLM(),
		hard: new MockLLM(),
		xhard: new MockLLM(),
	};
}

export class MockLLM extends BaseLLM {
	lastPrompt = '';
	private responses: { response: string; callback?: (prompt: string) => void }[] = [];
	/**
	 * @param maxInputTokens defaults to 100000
	 */
<<<<<<< HEAD
	constructor(
		maxInputTokens = 100000,
	) {
=======
	constructor(maxInputTokens = 100000) {
>>>>>>> aaa13d3a
		super(
			'mock',
			'mock',
			'mock',
			maxInputTokens,
			(input: string) => (input.length * 1) / 1_000_000,
			(output: string) => (output.length * 1) / 1_000_000,
		);
	}

	setResponse(response: string, callback?: (prompt: string) => void) {
		this.responses = [{ response, callback }];
	}

	setResponses(responses: { response: string; callback?: (prompt: string) => void }[]) {
		this.responses = responses;
	}

	addResponse(response: string, callback?: (prompt: string) => void) {
		this.responses.push({ response, callback });
	}

	getLastPrompt(): string {
		if (!this.lastPrompt) throw new Error('No calls yet');
		return this.lastPrompt;
	}

	// @logTextGeneration
	async generateText(userPrompt: string, systemPrompt?: string, opts?: GenerateTextOptions): Promise<string> {
		logger.info(`MockLLM ${opts?.id ?? '<no id>'} ${userPrompt}`);
<<<<<<< HEAD
		if(!opts?.id) logger.info(new Error(`No id set for prompt ${userPrompt}`))
=======
		if (!opts?.id) logger.info(new Error(`No id set for prompt ${userPrompt}`));
>>>>>>> aaa13d3a
		return withActiveSpan('generateText', async (span) => {
			const prompt = combinePrompts(userPrompt, systemPrompt);
			this.lastPrompt = prompt;
			if (systemPrompt) span.setAttribute('systemPrompt', systemPrompt);
			span.setAttributes({
				userPrompt,
				inputChars: prompt.length,
				model: this.model,
				service: this.service,
			});

			if (this.responses.length === 0) throw new Error(`Need to call setResponses on MockLLM before calling generateText for prompt ${userPrompt}`);

			const caller: CallerId = { agentId: agentContext().agentId };
			const llmRequestSave = appContext().llmCallService.saveRequest(userPrompt, systemPrompt);
			const requestTime = Date.now();

			// remove the first item from this.responses
			const { response: responseText, callback } = this.responses.shift()!;

			// Call the callback function if it exists
			if (callback) {
<<<<<<< HEAD
				callback(prompt);
=======
				callback(userPrompt);
>>>>>>> aaa13d3a
			}

			const timeToFirstToken = 1;
			const finishTime = Date.now();
			const llmRequest = await llmRequestSave;
			const llmResponse: CreateLlmResponse = {
				llmId: this.getId(),
				llmRequestId: llmRequest.id,
				responseText,
				requestTime,
				timeToFirstToken: timeToFirstToken,
				totalTime: finishTime - requestTime,
				callStack: agentContext().callStack.join(' > '),
			};
			await appContext().llmCallService.saveResponse(llmRequest.id, caller, llmResponse);

			const inputCost = this.calculateInputCost(prompt);
			const outputCost = this.calculateOutputCost(responseText);
			const cost = inputCost + outputCost;
			span.setAttributes({
				response: responseText,
				timeToFirstToken,
				inputCost,
				outputCost,
				cost,
				outputChars: responseText.length,
			});

			addCost(cost);

			logger.info(`MockLLM response ${responseText}`);
			return responseText;
		});
	}
}<|MERGE_RESOLUTION|>--- conflicted
+++ resolved
@@ -23,13 +23,9 @@
 	/**
 	 * @param maxInputTokens defaults to 100000
 	 */
-<<<<<<< HEAD
 	constructor(
 		maxInputTokens = 100000,
 	) {
-=======
-	constructor(maxInputTokens = 100000) {
->>>>>>> aaa13d3a
 		super(
 			'mock',
 			'mock',
@@ -60,11 +56,9 @@
 	// @logTextGeneration
 	async generateText(userPrompt: string, systemPrompt?: string, opts?: GenerateTextOptions): Promise<string> {
 		logger.info(`MockLLM ${opts?.id ?? '<no id>'} ${userPrompt}`);
-<<<<<<< HEAD
-		if(!opts?.id) logger.info(new Error(`No id set for prompt ${userPrompt}`))
-=======
+
 		if (!opts?.id) logger.info(new Error(`No id set for prompt ${userPrompt}`));
->>>>>>> aaa13d3a
+
 		return withActiveSpan('generateText', async (span) => {
 			const prompt = combinePrompts(userPrompt, systemPrompt);
 			this.lastPrompt = prompt;
@@ -87,11 +81,7 @@
 
 			// Call the callback function if it exists
 			if (callback) {
-<<<<<<< HEAD
-				callback(prompt);
-=======
 				callback(userPrompt);
->>>>>>> aaa13d3a
 			}
 
 			const timeToFirstToken = 1;
